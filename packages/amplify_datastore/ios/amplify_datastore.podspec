#
# To learn more about a Podspec see http://guides.cocoapods.org/syntax/podspec.html.
# Run `pod lib lint amplify_datastore.podspec' to validate before publishing.
#
Pod::Spec.new do |s|
  s.name             = 'amplify_datastore'
  s.version          = '0.0.1'
  s.summary          = 'The DataStore module for Amplify Flutter.'
  s.description      = <<-DESC
The DataStore module for Amplify Flutter.
                       DESC
  s.homepage = 'https://github.com/aws-amplify/amplify-flutter'
  s.license = 'Apache License, Version 2.0'
  s.author = { 'Amazon Web Services' => 'amazonwebservices' }
  s.source = { :git => 'https://github.com/aws-amplify/amplify-flutter.git' }
  s.source_files = 'Classes/**/*'
  s.dependency 'Flutter'
<<<<<<< HEAD
  s.dependency 'Amplify', '~> 1.15.5'
  s.dependency 'AmplifyPlugins/AWSDataStorePlugin', '~> 1.15.5'
=======
  s.dependency 'Amplify', '1.15.6'
  s.dependency 'AmplifyPlugins/AWSDataStorePlugin', '1.15.6'
>>>>>>> a28ce9f6
  s.dependency 'amplify_core'
  s.platform = :ios, '13.0'

  # Flutter.framework does not contain a i386 slice. Only x86_64 simulators are supported.
  s.pod_target_xcconfig = { 'DEFINES_MODULE' => 'YES', 'VALID_ARCHS[sdk=iphonesimulator*]' => 'x86_64' }
  s.swift_version = '5.0'
end<|MERGE_RESOLUTION|>--- conflicted
+++ resolved
@@ -15,13 +15,8 @@
   s.source = { :git => 'https://github.com/aws-amplify/amplify-flutter.git' }
   s.source_files = 'Classes/**/*'
   s.dependency 'Flutter'
-<<<<<<< HEAD
-  s.dependency 'Amplify', '~> 1.15.5'
-  s.dependency 'AmplifyPlugins/AWSDataStorePlugin', '~> 1.15.5'
-=======
   s.dependency 'Amplify', '1.15.6'
   s.dependency 'AmplifyPlugins/AWSDataStorePlugin', '1.15.6'
->>>>>>> a28ce9f6
   s.dependency 'amplify_core'
   s.platform = :ios, '13.0'
 
