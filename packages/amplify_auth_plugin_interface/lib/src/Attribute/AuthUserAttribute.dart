--- conflicted
+++ resolved
@@ -17,21 +17,6 @@
 
 class AuthUserAttribute {
   final UserAttributeKey userAttributeKey;
-<<<<<<< HEAD
-  late final Object value;
-
-  /// Creates an object that holds the key and value for a user attribute.
-  AuthUserAttribute({
-    required this.userAttributeKey,
-    required String value,
-  }) {
-    Object? _value;
-    if (userAttributeKey.key != 'phone_number') {
-      _value = int.tryParse(value);
-    }
-    this.value = _value ?? value;
-  }
-=======
   final String value;
 
   /// Creates an object that holds the key and value for a user attribute.
@@ -39,7 +24,6 @@
     required this.userAttributeKey,
     required this.value,
   });
->>>>>>> a28ce9f6
 
   // ignore: public_member_api_docs
   Map<String, dynamic> serializeAsMap() {
