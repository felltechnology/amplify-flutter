--- conflicted
+++ resolved
@@ -17,13 +17,8 @@
   s.source           = { :path => '.' }
   s.source_files = 'Classes/**/*'
   s.dependency 'Flutter'
-<<<<<<< HEAD
-  s.dependency 'Amplify', '~> 1.15.5'
-  s.dependency 'AmplifyPlugins/AWSPinpointAnalyticsPlugin', '~> 1.15.5'
-=======
   s.dependency 'Amplify', '1.15.6'
   s.dependency 'AmplifyPlugins/AWSPinpointAnalyticsPlugin', '1.15.6'
->>>>>>> a28ce9f6
   s.dependency 'amplify_core'
   s.dependency 'SwiftLint'
   s.dependency 'SwiftFormat/CLI'
